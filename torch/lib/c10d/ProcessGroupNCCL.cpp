#include <c10d/ProcessGroupNCCL.hpp>

#include <map>
#include <tuple>
#include <unordered_set>

#include <THC/THC.h>

#include <ATen/cuda/CUDAContext.h>
#include <c10/cuda/CUDAGuard.h>

#include <c10d/Utils.hpp>

namespace c10d {

constexpr const char* const kNCCLAbortedCommStoreKey = "NCCLABORTEDCOMM";

namespace {

// RAII helper class to manage NCCL group API and CUDA free mutex.
// The destructor is allowed to throw since this helper class only
// manages group and lock lifetimes.
struct AutoNcclGroup {
  AutoNcclGroup() {
    (c10::cuda::CUDACachingAllocator::getFreeMutex())->lock();
#if defined(NCCL_MAJOR) && (NCCL_MAJOR >= 2)
    C10D_NCCL_CHECK(ncclGroupStart());
#endif
  }
  ~AutoNcclGroup() noexcept(false) {
#if defined(NCCL_MAJOR) && (NCCL_MAJOR >= 2)
    C10D_NCCL_CHECK(ncclGroupEnd());
#endif
    (c10::cuda::CUDACachingAllocator::getFreeMutex())->unlock();
  }
};

// NCCL op mapping
std::map<ReduceOp, ncclRedOp_t> ncclOp = {
    {ReduceOp::MIN, ncclMin},
    {ReduceOp::MAX, ncclMax},
    {ReduceOp::SUM, ncclSum},
    {ReduceOp::PRODUCT, ncclProd},
};

// NCCL type typing
std::map<at::ScalarType, ncclDataType_t> ncclDataType = {
    {at::kChar, ncclInt8},
    {at::kByte, ncclUint8},
    {at::kFloat, ncclFloat},
    {at::kDouble, ncclDouble},
    {at::kInt, ncclInt32},
    {at::kLong, ncclInt64},
    {at::kHalf, ncclHalf},
};

// Helper function that gets the data type and issues error if not supported
ncclDataType_t getNcclDataType(at::ScalarType type) {
  try {
    return ncclDataType.at(type);
  } catch (std::out_of_range& e) {
    throw std::runtime_error("Unsupported data type for NCCL process group");
  }
}

// Get the deviceList String from the list of devices
std::string getKeyFromDevices(const std::vector<at::Device>& devices) {
  std::string deviceList;
  for (auto& device : devices) {
    if (deviceList.empty()) {
      deviceList = std::to_string(device.index());
    } else {
      deviceList += "," + std::to_string(device.index());
    }
  }
  return deviceList;
}

// Get the list of devices from list of tensors
std::vector<at::Device> getDeviceList(const std::vector<at::Tensor>& tensors) {
  std::vector<at::Device> res;
  res.reserve(tensors.size());
  for (auto& tensor : tensors) {
    res.push_back(tensor.device());
  }
  return res;
}

// [Sync Streams] Helper that lets the input ncclStreams to wait for the current
// stream. NCCL communications run on ncclStreams, but input tensors are
// allocated on different streams (i.e., current streams). Communications on
// ncclStreams cannot start before pending input tensor ops on current streams
// finish. Otherwise, ops on two streams might read/write same tensors
// concurrently.
//
// The synchronization above alone is not enough. We also need to make sure
// input tensors are not freed before their usages on ncclStreams finish. This
// can be achieved by calling c10::cuda::CUDACachingAllocator::recordStream,
// which remembers the usage stream (ncclStream), creates an event on the usage
// stream when GC attempts to free the input tensor, and delays GC until that
// event is done.
void syncStreams(
    const std::vector<at::Device>& devices,
    std::vector<at::cuda::CUDAEvent>& ncclEvents,
    std::vector<at::cuda::CUDAStream>& ncclStreams) {
  for (size_t i = 0; i < devices.size(); ++i) {
    at::cuda::CUDAStream& ncclStream = ncclStreams[i];
    at::cuda::CUDAEvent& ncclEvent = ncclEvents[i];
    ncclEvent.record(at::cuda::getCurrentCUDAStream(devices[i].index()));
    ncclEvent.block(ncclStream);
  }
}

// Given a ncclUniqueId, convert it to a string representation that can be put
// in the store.
std::string buildNcclUniqueIdStr(const ncclUniqueId& ncclID) {
  const uint8_t* bytes = reinterpret_cast<const uint8_t*>(&ncclID);
  std::ostringstream oss;
  for (size_t i = 0; i < NCCL_UNIQUE_ID_BYTES; i++) {
    oss << std::hex << static_cast<int>(bytes[i]);
  }
  return oss.str();
}

std::string getNcclAbortedCommStoreKey(const std::string ncclIdStr) {
  return std::string(kNCCLAbortedCommStoreKey) + ":" + ncclIdStr;
}

} // namespace

const int64_t ProcessGroupNCCL::kWatchdogThreadSleepMillis = 10000;
constexpr int64_t kWaitForAbortCommStoreKey = 1000;
constexpr int64_t kSynchronizeBusyWaitMillis = 10;
const int64_t ProcessGroupNCCL::kProcessGroupNCCLOpTimeoutMillis = 10 * 1000;

ProcessGroupNCCL::WorkNCCL::WorkNCCL(const std::vector<at::Device>& devices)
    : devices_(devices), workStartTime_(std::chrono::steady_clock::now()) {
  // Creates the CUDA event wrappers
  // Note: The actual events are lazily created when first recorded to with
  // DEFAULT_FLAGS = cudaEventDisableTiming.
  cudaEvents_.resize(devices.size());
  ncclComms_.resize(devices.size());
}

ProcessGroupNCCL::WorkNCCL::~WorkNCCL() {}

bool ProcessGroupNCCL::WorkNCCL::isCompleted() {
  checkAndSetException();
  return exception() || finishedGPUExecutionInternal();
}

bool ProcessGroupNCCL::WorkNCCL::isSuccess() const {
  if (exception()) {
    // Already detected an exception.
    return false;
  }

  return !checkForNCCLErrors(ncclComms_) && finishedGPUExecutionInternal();
}

void ProcessGroupNCCL::WorkNCCL::checkAndSetException() {
  if (exception()) {
    // We already have an exception.
    return;
  }

  auto exception_ptr = checkForNCCLErrors(ncclComms_);
  std::unique_lock<std::mutex> lock(mutex_);
  exception_ = exception_ptr;
}

// Helper that checks if the NCCL kernels are completed on the GPUs
bool ProcessGroupNCCL::WorkNCCL::finishedGPUExecution() {
  checkAndSetException();
  return finishedGPUExecutionInternal();
}

bool ProcessGroupNCCL::WorkNCCL::finishedGPUExecutionInternal() const {
  for (size_t i = 0; i < devices_.size(); ++i) {
    // Checking the work's corresponding CUDA events' status
    auto ret = cudaEventQuery(cudaEvents_[i]);
    if (ret != cudaSuccess && ret != cudaErrorNotReady) {
      AT_CUDA_CHECK(ret);
    }
    if (ret == cudaErrorNotReady) {
      return false;
    }
  }
  return true;
}

void ProcessGroupNCCL::WorkNCCL::checkAndThrowException() {
  // Set the appropriate exception if found.
  checkAndSetException();

  // Throw an exception, only if we have a valid exception.
  if (exception()) {
    std::rethrow_exception(exception());
  }
}

// Waiting on the work's corresponding CUDA events
void ProcessGroupNCCL::WorkNCCL::synchronize() {
  for (size_t i = 0; i < devices_.size(); ++i) {
    auto currentStream = at::cuda::getCurrentCUDAStream(devices_[i].index());
    // Block the current stream on the NCCL stream
    cudaEvents_[i].block(currentStream);
  }

  // In case of blocking, wait for the operation to complete.
  if (blockingWait_) {
    // Wait for the operation to complete.
    while (!isCompleted()) {
      auto currentTimepoint = std::chrono::steady_clock::now();
      if (std::chrono::duration_cast<std::chrono::milliseconds>(
              currentTimepoint - workStartTime_) > opTimeout_) {
        // When operation times out due to some errors that are not
        // detected by nccl communicators, ncclCommWatchdog can not check this
        // time out error and thus can not abort ncclComms accordingly.
        // So explicitly abort ncclComms here before throwing this timed out
        // exception to users, after this, ncclCommWatchdog can detect nccl
        // communicators are aborted and clean up devNCCLCommMap_ accordingly.
        // if throwing timed out excepiton without aborting nccl communicators
        // here, it was observed that CUDA GPU will have 100% utilization and
        // can not run new events successfully.
        for (const auto& ncclComm : ncclComms_) {
          ncclComm->ncclCommAbort();
          const auto& storeKey = getNcclAbortedCommStoreKey(
              buildNcclUniqueIdStr(ncclComm->getNcclId()));
          store_->set(storeKey, {});
          LOG(INFO) << "Wrote aborted communicator id to store: " << storeKey;
        }
        throw std::runtime_error("Operation timed out!");
      }
      // Check for errors and throw appropriate exception.
      checkAndThrowException();
      std::this_thread::sleep_for(
          std::chrono::milliseconds(kSynchronizeBusyWaitMillis));
    }
    checkAndThrowException();
  }

  // Device synchronize only after we've completed timeout checks.
  if (!barrierTensors_.empty()) {
    // If we use the work to do barrier, we should block here
    for (size_t i = 0; i < devices_.size(); ++i) {
      at::cuda::CUDAGuard gpuGuard(devices_[i]);
      AT_CUDA_CHECK(cudaDeviceSynchronize());
    }
  }
}

// Same as calling synchronize().
bool ProcessGroupNCCL::WorkNCCL::wait() {
  synchronize();
  // Always return true, because abort API is not implemented.
  return true;
}

void ProcessGroupNCCL::WorkNCCL::abort() {
  TORCH_CHECK(false, "ProcessGroupNCCL::WorkNCCL::abort not implemented.");
}

ProcessGroupNCCL::ProcessGroupNCCL(
    const std::shared_ptr<Store>& store,
    int rank,
    int size,
    const std::chrono::milliseconds& opTimeout)
    : ProcessGroup(rank, size),
      store_(store),
      ncclCommCounter_(0),
      terminateProcessGroup_(false),
      opTimeout_(opTimeout) {
  char* blockingWait = getenv(NCCL_BLOCKING_WAIT);
  try {
    if (blockingWait != nullptr) {
      auto val = std::stoi(blockingWait);
      if (val == 1) {
        // Make wait() and synchronize() a blocking call.
        blockingWait_ = true;
      } else if (val != 0) {
        throw std::runtime_error(
            "Invalid value for environment variable: " +
            std::string(NCCL_BLOCKING_WAIT));
      }
    }
  } catch (std::exception& e) {
    throw std::runtime_error(
        "Invalid value for environment variable: " +
        std::string(NCCL_BLOCKING_WAIT));
  }

#ifdef ENABLE_NCCL_ERROR_CHECKING
  ncclCommWatchdogThread_ =
      std::thread(&ProcessGroupNCCL::ncclCommWatchdog, this);
#endif

  workCleanupThread_ = std::thread(&ProcessGroupNCCL::workCleanupLoop, this);
}

ProcessGroupNCCL::~ProcessGroupNCCL() {
  terminateProcessGroup_.store(true);
  watchdogCV_.notify_one();
  workVectorCV_.notify_one();
#ifdef ENABLE_NCCL_ERROR_CHECKING
  ncclCommWatchdogThread_.join();
#endif
<<<<<<< HEAD
  workCleanupThread_.join();
=======

  {
    // Abort all NCCL Communicators on Process Group Destruction
    std::lock_guard<std::mutex> lock(mutex_);
    for (auto it = devNCCLCommMap_.begin(); it != devNCCLCommMap_.end(); it++) {
      auto& ncclComms = it->second;

      for (const auto& ncclComm : ncclComms) {
        ncclComm->ncclCommAbort();
      }
    }
  }
>>>>>>> c935712d
}

void ProcessGroupNCCL::ncclCommWatchdog() {
  try {
    ncclCommWatchdogInternal();
    LOG(INFO) << "NCCL watchdog thread terminated normally";
  } catch (std::exception& e) {
    LOG(INFO) << "NCCL watchdog thread terminated with exception: " << e.what();
  } catch (...) {
    LOG(INFO) << "NCCL watchdog thread terminated with unknown exception";
  }
}

void ProcessGroupNCCL::ncclCommWatchdogInternal() {
  while (!terminateProcessGroup_.load()) {
    std::unordered_set<std::string> abortedCommIds;
    std::unordered_set<std::string> allCommIds;

    {
      // Loop through the cache of communicators for NCCL errors.
      std::lock_guard<std::mutex> lock(mutex_);
      for (auto it = devNCCLCommMap_.begin(); it != devNCCLCommMap_.end();
           it++) {
        auto& ncclComms = it->second;

        for (const auto& ncclComm : ncclComms) {
          allCommIds.emplace(buildNcclUniqueIdStr(ncclComm->getNcclId()));
        }

        if (checkForNCCLErrors(ncclComms)) {
          LOG(INFO) << "Received NCCL errors for communicators in the cache";

          if (blockingWait_) {
            LOG(INFO) << "Aborting communicators that received errors";
            // We should not abort the communicators if we are performing a
            // non-blocking wait(). The reason for this is that if we abort the
            // nccl communicator, wait() might not throw exceptions and
            // subsequent operations might run on garbage results.
            // The current model is that when we call wait(), subsequent
            // operations only run after this work is done or we hang forever
            // waiting for the operation to complete.
            for (const auto& ncclComm : ncclComms) {
              ncclComm->ncclCommAbort();
              // Note that we don't remove the aborted communicators from the
              // cache. The reason is that if we do remove the communicator
              // from the cache, it is possible that a new collective operation
              // calls `ncclCommInitRank` to create a new communicator whereas
              // other ranks might have failed/timed out and didn't enter
              // `ncclCommInitRank`. As a result, when there is a failure on
              // a communicator the application receives an exception and its
              // their responsibility to destroy the process group and recreate
              // it to recover from errors.
              abortedCommIds.emplace(
                  buildNcclUniqueIdStr(ncclComm->getNcclId()));
            }
          }
        }
      }
    }

    if (blockingWait_) {
      // When we abort a communicator on one rank, it is likely that might cause
      // other ranks to hang indefinitely. As a result, whenever we abort a
      // communicator, we write its ID to the store. The watchdog on other ranks
      // then monitor the store, find an aborted communicator ID and abort their
      // respective communicator as well.

      // Record the aborted communicators locally and in the store.
      for (const auto& abortedCommId : abortedCommIds) {
        abortedComms_.emplace(abortedCommId);
        const auto& storeKey = getNcclAbortedCommStoreKey(abortedCommId);
        store_->set(storeKey, {});
        LOG(INFO) << "Watchdog wrote aborted communicator id to store: "
                  << storeKey;
      }

      // Check for any communicators in the store and abort them if needed.
      for (const auto& commId : allCommIds) {
        if (abortedComms_.find(commId) == abortedComms_.end()) {
          // Check if we need to abort them if not already aborted (shouldn't
          // wait more than the watchdog sleep time.).
          const auto& storeKey = getNcclAbortedCommStoreKey(commId);
          try {
            store_->wait(
                {storeKey},
                std::chrono::milliseconds(kWaitForAbortCommStoreKey));
            LOG(INFO) << "Found key in store: " << storeKey
                      << ", aborting appropriate communicators";

            // Now abort the appropriate communicators.
            std::lock_guard<std::mutex> lock(mutex_);
            auto it = ncclIdToCommMap_.find(commId);
            TORCH_INTERNAL_ASSERT(it != ncclIdToCommMap_.end());
            for (const auto& ncclComm : it->second) {
              ncclComm->ncclCommAbort();
            }
            abortedComms_.emplace(commId);
            LOG(INFO) << "Aborted communicators for key in store: " << storeKey;
          } catch (std::exception& e) {
            VLOG(1) << "Did not find key in store: " << storeKey
                    << ", error: " << e.what();
          }
        }
      }
    }

    std::unique_lock<std::mutex> lock(watchdogCVMutex_);
    watchdogCV_.wait_for(
        lock,
        std::chrono::milliseconds(kWatchdogThreadSleepMillis),
        [&]() -> bool { return terminateProcessGroup_.load(); });
  }
}

void ProcessGroupNCCL::workCleanupLoop() {
  while (!terminateProcessGroup_.load()) {
    std::unique_lock<std::mutex> lock(workVectorMutex_);
    // We busy-poll the work vector every kWatchdogThreadSleepMillis
    // milliseconds as long as the atomic is True.
    workVectorCV_.wait_for(
        lock,
        std::chrono::milliseconds(kWatchdogThreadSleepMillis),
        [&]() -> bool { return terminateProcessGroup_.load(); });

    for (auto it = workVector_.begin(); it != workVector_.end();
         /* no increment*/) {
      auto& work = *it;
      if (work->isCompleted()) {
        // Remove all Completed WorkNCCL Objects from the Vector
        it = workVector_.erase(it);
      } else {
        // Increment the iterator if the current WorkNCCL object is not
        // completed.
        ++it;
      }
    }
  }
}

std::exception_ptr ProcessGroupNCCL::WorkNCCL::checkForNCCLErrors(
    const std::vector<std::shared_ptr<NCCLComm>>& ncclComms) const {
  return checkForNCCLErrorsInternal(ncclComms);
}

std::exception_ptr ProcessGroupNCCL::checkForNCCLErrors(
    const std::vector<std::shared_ptr<NCCLComm>>& ncclComms) {
  return checkForNCCLErrorsInternal(ncclComms);
}

std::exception_ptr ProcessGroupNCCL::checkForNCCLErrorsInternal(
    const std::vector<std::shared_ptr<NCCLComm>>& ncclComms) {
  for (const auto& ncclComm : ncclComms) {
    ncclResult_t ncclAsyncErr = ncclComm->checkForNcclError();
    if (ncclAsyncErr != ncclSuccess) {
      return std::make_exception_ptr(std::runtime_error(
          "NCCL error: " + ncclGetErrorWithVersion(ncclAsyncErr)));
    }
  }

  return nullptr;
}

void ProcessGroupNCCL::broadcastUniqueNCCLID(ncclUniqueId* ncclID) {
  // For every NCCL communicator that we create we need to broadcast
  // a unique ID from rank 0 to all other ranks. This broadcast is
  // done by rank 0 setting a key in the store and all other ranks
  // retrieving the contents of that key. A single process group
  // may create multiple NCCL communicators, so we use a sequence
  // number to differentiate between them.
  std::string storeKey = std::to_string(ncclCommCounter_++);
  if (rank_ == 0) {
    auto vec = std::vector<uint8_t>(
        reinterpret_cast<uint8_t*>(ncclID),
        reinterpret_cast<uint8_t*>(ncclID) + NCCL_UNIQUE_ID_BYTES);
    store_->set(storeKey, vec);
  } else {
    auto vec = store_->get(storeKey);
    TORCH_CHECK(vec.size() == NCCL_UNIQUE_ID_BYTES);
    std::memcpy(ncclID, vec.data(), vec.size());
  }
}

std::vector<std::shared_ptr<NCCLComm>>& ProcessGroupNCCL::getNCCLComm(
    const std::string& devicesKey,
    const std::vector<at::Device>& devices) {
  // Sanity check
  if (devicesKey.empty()) {
    throw std::runtime_error(
        "Not able to create/get the NCCL Communicator since "
        "the GPU devices are not known");
  }

  for (auto& device : devices) {
    usedDeviceIdxs_.insert(device.index());
  }

  {
    std::lock_guard<std::mutex> lock(mutex_);
    if (devNCCLCommMap_.find(devicesKey) != devNCCLCommMap_.end()) {
      // Reuse the cached communicator if there is one.
      return devNCCLCommMap_[devicesKey];
    }
  }

  // NCCL communicator not cached, create a new entry
  std::vector<std::shared_ptr<NCCLComm>> ncclComms;
  ncclComms.resize(devices.size());

  // Create the unique NCCL ID and broadcast it
  ncclUniqueId ncclID;

  if (rank_ == 0) {
    C10D_NCCL_CHECK(ncclGetUniqueId(&ncclID));
  }

  // Broadcast so that each process can have a unique NCCL ID
  broadcastUniqueNCCLID(&ncclID);

  at::cuda::OptionalCUDAGuard gpuGuard;

  std::vector<at::cuda::CUDAStream> streamVal;
  streamVal.reserve(devices.size());

  // Create the NCCL communicators for each GPU
  C10D_NCCL_CHECK(ncclGroupStart());

  for (size_t i = 0; i < devices.size(); ++i) {
    // GPU world size and GPU rank
    int numRanks = getSize() * devices.size();
    int rank = getRank() * devices.size() + i;

    gpuGuard.set_index(devices[i].index());
    ncclComms[i] = NCCLComm::create(numRanks, rank, ncclID);

    // Creates the NCCL streams
    streamVal.push_back(at::cuda::getStreamFromPool());
  }

  C10D_NCCL_CHECK(ncclGroupEnd());

  ncclStreams_.emplace(devicesKey, std::move(streamVal));

  // Note: these events are created with the (default) cudaEventDisableTiming
  // flag This flag provides the best performance when used with
  // cudaStreamWaitEvent() and cudaEventQuery(). Since we here don't measure the
  // performance using cudaEvent, this should be set.
  ncclEvents_.emplace(
      std::piecewise_construct,
      std::make_tuple(devicesKey),
      std::make_tuple(devices.size()));

  // Hold the lock before modifying the cache.
  std::lock_guard<std::mutex> lock(mutex_);

  // Record the communicators based on ncclUniqueId.
  ncclIdToCommMap_.emplace(buildNcclUniqueIdStr(ncclID), ncclComms);

  // Move the NCCL resource to cache
  devNCCLCommMap_.emplace(devicesKey, std::move(ncclComms));
  return devNCCLCommMap_[devicesKey];
}

namespace {

// Check that all `tensors' have the same type and shape and are distributed
// across distinct GPUs.
void check_gpu_tensors(const std::vector<at::Tensor>& tensors) {
  if (tensors.size() == 0) {
    throw std::runtime_error("Tensor list must be nonempty");
  }
  if (tensors.size() > static_cast<size_t>(at::cuda::getNumGPUs())) {
    throw std::runtime_error(
        "Tensor list mustn't be larger than the number of available GPUs");
  }

  const auto& first = tensors.front();

  // Set for ensuring that tensors are on separate devices.
  std::unordered_set<decltype(first.get_device())> usedDevices;
  usedDevices.reserve(tensors.size());

  for (const auto& t : tensors) {
    if (!t.is_cuda() || t.is_sparse()) {
      throw std::runtime_error("Tensors must be CUDA and dense");
    }
    if (t.scalar_type() != first.scalar_type()) {
      throw std::runtime_error("Tensors must have identical type");
    }
    if (t.sizes() != first.sizes()) {
      throw std::runtime_error("Tensors must have identical size");
    }
    if (t.strides() != first.strides()) {
      throw std::runtime_error("Tensors must have identical strides");
    }
    if (!t.is_non_overlapping_and_dense()) {
      throw std::runtime_error("Tensors must be non-overlapping and dense");
    }
    const auto inserted = usedDevices.insert(t.get_device()).second;
    if (!inserted) {
      throw std::runtime_error("Tensors must be on distinct GPU devices");
    }
  }
}

// Flatten each list in `tensor_lists' for a gather or scatter operation, and
// ensure compatibility with the corresponding tensor in `other'.
std::vector<at::Tensor> flatten_for_scatter_gather(
    std::vector<std::vector<at::Tensor>>& tensor_lists,
    std::vector<at::Tensor>& other,
    size_t world_size) {
  if (tensor_lists.size() != other.size()) {
    throw std::runtime_error(
        "Tensor list operands to scatter/gather must have the same length");
  }
  const auto num_devices = tensor_lists.size();

  std::vector<at::Tensor> flattened;
  flattened.resize(num_devices);

  for (auto i = size_t{}; i < num_devices; ++i) {
    if (tensor_lists[i].size() != world_size * num_devices) {
      throw std::runtime_error(
          "Tensor list input to scatter/gather must match number of collective"
          " participants");
    }

    // Only check device match for the first tensor in the list; the call to
    // newLikeFlat() below will check the rest.
    if (tensor_lists[i].front().get_device() != other[i].get_device()) {
      throw std::runtime_error(
          "Corresponding input/output tensors to scatter/gather must all reside"
          " on the same device");
    }

    for (const auto& t : tensor_lists[i]) {
      if (t.numel() != other[i].numel()) {
        throw std::runtime_error(
            "All tensor operands to scatter/gather must have the same number of elements");
      }
    }
    // Flatten the tensors (from all ranks) into a single big tensor.
    flattened[i] = newLikeFlat(tensor_lists, i);
  }
  return flattened;
}

} // namespace

std::shared_ptr<ProcessGroupNCCL::WorkNCCL> ProcessGroupNCCL::initWork(
    std::vector<at::Device> devices) {
  return std::make_shared<ProcessGroupNCCL::WorkNCCL>(devices);
}

void ProcessGroupNCCL::enqueue(
    std::shared_ptr<ProcessGroupNCCL::WorkNCCL> work) {
  {
    std::lock_guard<std::mutex> lock(workVectorMutex_);
    auto it = workVector_.end();
    workVector_.emplace(it, std::move(work));
  }
  workVectorCV_.notify_one();
}

template <typename Fn, typename PreProcess, typename PostProcess>
std::shared_ptr<ProcessGroup::Work> ProcessGroupNCCL::collective(
    std::vector<at::Tensor>& inputs,
    std::vector<at::Tensor>& outputs,
    Fn fn,
    PreProcess pre,
    PostProcess post) {
  const auto devices = getDeviceList(inputs);
  const auto key = getKeyFromDevices(devices);
  auto& ncclComms = getNCCLComm(key, devices);

  // First let NCCL streams wait for input tensors allocation streams
  syncStreams(devices, ncclEvents_[key], ncclStreams_[key]);

  // Work itself will create the CUDA events on all GPUs of tensors
  auto work = initWork(devices);

  at::cuda::OptionalCUDAGuard gpuGuard;

  pre(ncclStreams_[key]);

  for (size_t i = 0; i < inputs.size(); ++i) {
    gpuGuard.set_index(devices[i].index());
    at::cuda::CUDAStream& ncclStream = ncclStreams_[key][i];

    // Both `inputs' and `outputs' are created on a worker stream and used in
    // different ncclStreams.  Hence, both must record the ncclStream to
    // prevent being freed before the collective finishes.
    //
    // We only record `inputs' here, and leave recording `outputs' to `fn' for
    // operations where `inputs' and `outputs' are not the same.
    //
    // See [Sync Streams].
    c10::cuda::CUDACachingAllocator::recordStream(
        inputs[i].storage().data_ptr(), ncclStream);
  }

  {
    AutoNcclGroup nccl_group_guard;
    for (size_t i = 0; i < inputs.size(); ++i) {
      gpuGuard.set_index(devices[i].index());
      at::cuda::CUDAStream& ncclStream = ncclStreams_[key][i];
      C10D_NCCL_CHECK(
          fn(inputs[i], outputs[i], ncclComms[i]->getNcclComm(), ncclStream));
    }
  }

  post(ncclStreams_[key]);

  // Event should only be recorded after the ncclGroupEnd()
  for (size_t i = 0; i < inputs.size(); ++i) {
    at::cuda::CUDAStream& ncclStream = ncclStreams_[key][i];
    work->cudaEvents_[i].record(ncclStream);
    work->ncclComms_[i] = ncclComms[i];
    work->blockingWait_ = blockingWait_;
    work->opTimeout_ = opTimeout_;
    work->store_ = store_;
  }

  enqueue(work);

  return work;
}

template <typename Fn>
std::shared_ptr<ProcessGroup::Work> ProcessGroupNCCL::collective(
    std::vector<at::Tensor>& inputs,
    std::vector<at::Tensor>& outputs,
    Fn fn) {
  return collective(
      inputs,
      outputs,
      fn,
      [](std::vector<at::cuda::CUDAStream>&) {},
      [](std::vector<at::cuda::CUDAStream>&) {});
}

std::shared_ptr<ProcessGroup::Work> ProcessGroupNCCL::allreduce(
    std::vector<at::Tensor>& tensors,
    const AllreduceOptions& opts) {
  check_gpu_tensors(tensors);

  return collective(
      tensors,
      tensors,
      [&](at::Tensor& input,
          at::Tensor& output,
          ncclComm_t comm,
          at::cuda::CUDAStream& stream) {
        return ncclAllReduce(
            input.data_ptr(),
            output.data_ptr(),
            input.numel(),
            getNcclDataType(input.scalar_type()),
            ncclOp[opts.reduceOp],
            comm,
            stream.stream());
      });
}

std::shared_ptr<ProcessGroup::Work> ProcessGroupNCCL::allreduce_coalesced(
    std::vector<at::Tensor>& tensors,
    const AllreduceCoalescedOptions& opts) {
  throw std::runtime_error(
      "allreduce_coalesced is currently not supported with NCCL");
}

std::shared_ptr<ProcessGroup::Work> ProcessGroupNCCL::broadcast(
    std::vector<at::Tensor>& tensors,
    const BroadcastOptions& opts) {
  check_gpu_tensors(tensors);

  return collective(
      tensors,
      tensors,
      [&](at::Tensor& input,
          at::Tensor& output,
          ncclComm_t comm,
          at::cuda::CUDAStream& stream) {
        const auto root = opts.rootRank * tensors.size() + opts.rootTensor;
        return ncclBcast(
            input.data_ptr(),
            input.numel(),
            getNcclDataType(input.scalar_type()),
            root,
            comm,
            stream.stream());
      });
}

std::shared_ptr<ProcessGroup::Work> ProcessGroupNCCL::reduce(
    std::vector<at::Tensor>& tensors,
    const ReduceOptions& opts) {
  check_gpu_tensors(tensors);

  return collective(
      tensors,
      tensors,
      [&](at::Tensor& input,
          at::Tensor& output,
          ncclComm_t comm,
          at::cuda::CUDAStream& stream) {
        const auto root = opts.rootRank * tensors.size() + opts.rootTensor;
        return ncclReduce(
            input.data_ptr(),
            output.data_ptr(),
            input.numel(),
            getNcclDataType(input.scalar_type()),
            ncclOp[opts.reduceOp],
            root,
            comm,
            stream.stream());
      });
}

std::shared_ptr<ProcessGroup::Work> ProcessGroupNCCL::allgather(
    std::vector<std::vector<at::Tensor>>& outputTensors,
    std::vector<at::Tensor>& inputTensors,
    const AllgatherOptions& opts) {
  check_gpu_tensors(inputTensors);

  auto outputFlattened =
      flatten_for_scatter_gather(outputTensors, inputTensors, size_);
  check_gpu_tensors(outputFlattened);

  return collective(
      inputTensors,
      outputFlattened,
      [&](at::Tensor& input,
          at::Tensor& output,
          ncclComm_t comm,
          at::cuda::CUDAStream& stream) {
        c10::cuda::CUDACachingAllocator::recordStream(
            output.storage().data_ptr(), stream);
        return ncclAllGather(
            input.data_ptr(),
            output.data_ptr(),
            input.numel(),
            getNcclDataType(input.scalar_type()),
            comm,
            stream.stream());
      },
      [&](std::vector<at::cuda::CUDAStream>& ncclStreams) {},
      [&](std::vector<at::cuda::CUDAStream>& ncclStreams) {
        // Copy the flattened output tensors to the outputs.
        for (size_t i = 0; i < outputTensors.size(); ++i) {
          at::cuda::CUDAStreamGuard guard(ncclStreams[i]);
          for (size_t j = 0; j < outputTensors[0].size(); ++j) {
            // See [Sync Streams].
            c10::cuda::CUDACachingAllocator::recordStream(
                outputTensors[i][j].storage().data_ptr(), ncclStreams[i]);

            outputTensors[i][j].copy_(outputFlattened[i][j], true);
          }
        }
      });
}

std::shared_ptr<ProcessGroup::Work> ProcessGroupNCCL::allgather_coalesced(
    std::vector<std::vector<at::Tensor>>& /* unused */,
    std::vector<at::Tensor>& /* unused */,
    const AllgatherOptions& /* unused */) {
  throw std::runtime_error(
      "ProcessGroupNCCL does not support allgather_coalesced");
}

std::shared_ptr<ProcessGroup::Work> ProcessGroupNCCL::reduce_scatter(
    std::vector<at::Tensor>& outputTensors,
    std::vector<std::vector<at::Tensor>>& inputTensors,
    const ReduceScatterOptions& opts) {
  check_gpu_tensors(outputTensors);

  auto inputFlattened =
      flatten_for_scatter_gather(inputTensors, outputTensors, size_);
  check_gpu_tensors(inputFlattened);

  return collective(
      inputFlattened,
      outputTensors,
      [&](at::Tensor& input,
          at::Tensor& output,
          ncclComm_t comm,
          at::cuda::CUDAStream& stream) {
        c10::cuda::CUDACachingAllocator::recordStream(
            output.storage().data_ptr(), stream);
        return ncclReduceScatter(
            input.data_ptr(),
            output.data_ptr(),
            output.numel(),
            getNcclDataType(input.scalar_type()),
            ncclOp[opts.reduceOp],
            comm,
            stream.stream());
      },
      [&](std::vector<at::cuda::CUDAStream>& ncclStreams) {
        // Copy the input tensors to the flattened inputs.
        for (size_t i = 0; i < inputTensors.size(); ++i) {
          at::cuda::CUDAStreamGuard guard(ncclStreams[i]);
          for (size_t j = 0; j < inputTensors[0].size(); ++j) {
            // See [Sync Streams].
            c10::cuda::CUDACachingAllocator::recordStream(
                inputTensors[i][j].storage().data_ptr(), ncclStreams[i]);

            inputFlattened[i][j].copy_(inputTensors[i][j], true);
          }
        }
      },
      [&](std::vector<at::cuda::CUDAStream>& ncclStreams) {});
}

std::shared_ptr<ProcessGroup::Work> ProcessGroupNCCL::barrier(
    const BarrierOptions& opts) {
  std::vector<at::Device> devices;
  if (usedDeviceIdxs_.empty()) {
    // This means there is not yet a NCCL collective being called
    // Here we have to use the best guesses and will use a single GPU to call
    // allreduce to achieve barrier.
    // In case the multiple processes fall into the same node, we use rank to
    // ensure that each process is on a different GPU
    auto numGPUs = at::cuda::getNumGPUs();
    int16_t deviceIdx = static_cast<int16_t>(rank_ % numGPUs);
    devices.push_back(at::Device(at::DeviceType::CUDA, deviceIdx));
  } else {
    for (auto usedDeviceIdx : usedDeviceIdxs_) {
      devices.push_back(at::Device(at::DeviceType::CUDA, usedDeviceIdx));
    }
  }

  std::vector<at::Tensor> barrierTensors;
  barrierTensors.reserve(devices.size());

  at::cuda::OptionalCUDAGuard gpuGuard;
  for (auto& device : devices) {
    gpuGuard.set_index(device.index());
    barrierTensors.push_back(at::empty(
        {1},
        at::TensorOptions().device(at::DeviceType::CUDA).dtype(at::kByte)));
  }

  // All reduce to achieve the barrier
  auto work = allreduce(barrierTensors);

  // Work will take over barrierTensors
  auto ncclWork = dynamic_cast<ProcessGroupNCCL::WorkNCCL*>(work.get());
  TORCH_CHECK(ncclWork);
  ncclWork->barrierTensors_ = std::move(barrierTensors);

  return work;
}

std::shared_ptr<ProcessGroup::Work> ProcessGroupNCCL::gather(
    std::vector<std::vector<at::Tensor>>& /* unused */,
    std::vector<at::Tensor>& /* unused */,
    const GatherOptions& /* unused */) {
  throw std::runtime_error("ProcessGroupNCCL does not support gather");
}

std::shared_ptr<ProcessGroup::Work> ProcessGroupNCCL::scatter(
    std::vector<at::Tensor>& /* unused */,
    std::vector<std::vector<at::Tensor>>& /* unused */,
    const ScatterOptions& /* unused */) {
  throw std::runtime_error("ProcessGroupNCCL does not support scatter");
}

std::shared_ptr<ProcessGroup::Work> ProcessGroupNCCL::send(
    std::vector<at::Tensor>& /* unused */,
    int /* unused */,
    int /* unused */) {
  throw std::runtime_error("ProcessGroupNCCL does not support send");
}

std::shared_ptr<ProcessGroup::Work> ProcessGroupNCCL::recv(
    std::vector<at::Tensor>& /* unused */,
    int /* unused */,
    int /* unused */) {
  throw std::runtime_error("ProcessGroupNCCL does not support recv");
}

std::shared_ptr<ProcessGroup::Work> ProcessGroupNCCL::recvAnysource(
    std::vector<at::Tensor>& /* unused */,
    int /* unused */) {
  throw std::runtime_error("ProcessGroupNCCL does not support recv");
}

std::shared_ptr<ProcessGroup::Work> ProcessGroupNCCL::allgather_base(
    at::Tensor& /*unused */,
    at::Tensor& /*unused */,
    const AllgatherOptions& /*unused */) {
  throw std::runtime_error(
      "no support for allgather_base in NCCL process group");
}

} // namespace c10d<|MERGE_RESOLUTION|>--- conflicted
+++ resolved
@@ -305,9 +305,6 @@
 #ifdef ENABLE_NCCL_ERROR_CHECKING
   ncclCommWatchdogThread_.join();
 #endif
-<<<<<<< HEAD
-  workCleanupThread_.join();
-=======
 
   {
     // Abort all NCCL Communicators on Process Group Destruction
@@ -320,7 +317,7 @@
       }
     }
   }
->>>>>>> c935712d
+  workCleanupThread_.join();
 }
 
 void ProcessGroupNCCL::ncclCommWatchdog() {
